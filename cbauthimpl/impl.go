// @author Couchbase <info@couchbase.com>
// @copyright 2015-2023 Couchbase, Inc.
//
// Licensed under the Apache License, Version 2.0 (the "License");
// you may not use this file except in compliance with the License.
// You may obtain a copy of the License at
//
//      http://www.apache.org/licenses/LICENSE-2.0
//
// Unless required by applicable law or agreed to in writing, software
// distributed under the License is distributed on an "AS IS" BASIS,
// WITHOUT WARRANTIES OR CONDITIONS OF ANY KIND, either express or implied.
// See the License for the specific language governing permissions and
// limitations under the License.

// Package cbauthimpl contains internal implementation details of
// cbauth. It's APIs are subject to change without notice.
package cbauthimpl

import (
	"bytes"
	"crypto/md5"
	"crypto/tls"
	"crypto/x509"
	"encoding/json"
	"errors"
	"fmt"
	"io"
	"io/ioutil"
	"net"
	"net/http"
	"net/url"
	"reflect"
	"strings"
	"sync"
	"time"

	"github.com/couchbase/cbauth/httpreq"
	"github.com/couchbase/cbauth/utils"
)

// TLSRefreshCallback type describes callback for reinitializing TLSConfig when ssl certificate
// or client cert auth setting changes.
type TLSRefreshCallback func() error

const (
	CFG_CHANGE_CERTS_TLSCONFIG uint64 = 1 << iota
	CFG_CHANGE_CLUSTER_ENCRYPTION
	CFG_CHANGE_CLIENT_CERTS_TLSCONFIG
	_MAX_CFG_CHANGE_FLAGS
)

// ConfigRefreshCallback type describes the callback called when any of the following
// are updated:
// 1. SSL certificates
// 2. TLS configuration
// 3. Cluster encryption configuration
//
// The clients are notified of the configuration changes by OR'ing
// the appropriate flags defined above and passing them as an argument to the
// callback function.
type ConfigRefreshCallback func(uint64) error

// TLSConfig contains tls settings to be used by cbauth clients
// When something in tls config changes user is notified via TLSRefreshCallback
type TLSConfig struct {
	MinVersion                 uint16
	CipherSuites               []uint16
	CipherSuiteNames           []string
	CipherSuiteOpenSSLNames    []string
	PreferServerCipherSuites   bool
	ClientAuthType             tls.ClientAuthType
	present                    bool
	PrivateKeyPassphrase       []byte
	ClientPrivateKeyPassphrase []byte
}

// ClusterEncryptionConfig contains info about whether to use SSL ports for
// communication channels and whether to disable non-SSL ports.
type ClusterEncryptionConfig struct {
	EncryptData        bool
	DisableNonSSLPorts bool
}

type tlsConfigImport struct {
	MinTLSVersion              string
	Ciphers                    []uint16
	CipherNames                []string
	CipherOpenSSLNames         []string
	CipherOrder                bool
	Present                    bool
	PrivateKeyPassphrase       []byte
	ClientPrivateKeyPassphrase []byte
}

type CacheConfig struct {
	UuidCacheSize       int `json:"uuidCacheSize"`
	UserBktsCacheSize   int `json:"userBktsCacheSize"`
	UpCacheSize         int `json:"upCacheSize"`
	AuthCacheSize       int `json:"authCacheSize"`
	ClientCertCacheSize int `json:"clientCertCacheSize"`
}

// ErrNoAuth is an error that is returned when the user credentials
// are not recognized
var ErrNoAuth = errors.New("Authentication failure")

// ErrNoUuid is an error that is returned when the uuid for user is
// empty
var ErrNoUuid = errors.New("No UUID for user")

// ErrCallbackAlreadyRegistered is used to signal that certificate refresh callback is already registered
var ErrCallbackAlreadyRegistered = errors.New("Certificate refresh callback is already registered")

// ErrUserNotFound is used to signal when username can't be extracted from client certificate.
var ErrUserNotFound = errors.New("Username not found")

const uaCbauthSuffix = "cbauth"
const uaCbauthVersion = ""

var userAgent = utils.MakeUserAgent(uaCbauthSuffix, uaCbauthVersion)

// Node struct is used as part of Cache messages to describe creds and
// ports of some cluster node.
type Node struct {
	Host     string
	User     string
	Password string
	Ports    []int
	Local    bool
}

func matchHost(n Node, host string) bool {
	NodeHostIP := net.ParseIP(n.Host)
	HostIP := net.ParseIP(host)

	if NodeHostIP.IsLoopback() {
		return true
	}
	if HostIP.IsLoopback() && n.Local {
		return true
	}

	// If both are IP addresses then use the standard API to check if they are equal.
	if NodeHostIP != nil && HostIP != nil {
		return HostIP.Equal(NodeHostIP)
	}
	return host == n.Host
}

func getMemcachedCreds(n Node, host string, port int) (user, password string) {
	if !matchHost(n, host) {
		return "", ""
	}
	for _, p := range n.Ports {
		if p == port {
			return n.User, n.Password
		}
	}
	return "", ""
}

type credsDB struct {
	clusterUUID             string
	nodeUUID                string
	nodes                   []Node
	authCheckURL            string
	permissionCheckURL      string
	uuidCheckURL            string
	userBucketsURL          string
	specialUser             string
	specialPasswords        []string
	permissionsVersion      string
	userVersion             string
	authVersion             string
	certVersion             int
	clientCertVersion       int
	extractUserFromCertURL  string
	clientCertAuthVersion   string
	clusterEncryptionConfig ClusterEncryptionConfig
	tlsConfig               TLSConfig
	lastHeard               time.Time
	cacheConfig             CacheConfig
}

// Cache is a structure into which the revrpc json is unmarshalled
type Cache struct {
	Nodes                   []Node
	AuthCheckURL            string `json:"authCheckUrl"`
	PermissionCheckURL      string `json:"permissionCheckUrl"`
	UuidCheckURL            string
	UserBucketsURL          string
	SpecialUser             string   `json:"specialUser"`
	SpecialPasswords        []string `json:"specialPasswords"`
	PermissionsVersion      string
	UserVersion             string
	AuthVersion             string
	CertVersion             int
	ClientCertVersion       int
	ExtractUserFromCertURL  string                  `json:"extractUserFromCertURL"`
	ClientCertAuthState     string                  `json:"clientCertAuthState"`
	ClientCertAuthVersion   string                  `json:"clientCertAuthVersion"`
	ClusterEncryptionConfig ClusterEncryptionConfig `json:"clusterEncryptionConfig"`
	TLSConfig               tlsConfigImport         `json:"tlsConfig"`
	CacheConfig             CacheConfig             `json:"cacheConfig"`
}

// Cache is a structure into which the revrpc json is unmarshalled if
// used from external service
type CacheExt struct {
	AuthCheckEndpoint           string
	AuthVersion                 string
	PermissionCheckEndpoint     string
	PermissionsVersion          string
	ExtractUserFromCertEndpoint string
	ClientCertAuthVersion       string
	ClientCertAuthState         string
	NodeUUID                    string
	ClusterUUID                 string
}

// Void is a structure that represents empty revrpc payload
type Void *struct{}

// CredsImpl implements cbauth.Creds interface.
type CredsImpl struct {
	name     string
	domain   string
	s        *Svc
}

type CacheStats struct {
	Name    string `json:"name"`
	MaxSize int    `json:"maxSize"`
	Size    int    `json:"size"`
	Hit     uint64 `json:"hit"`
	Miss    uint64 `json:"miss"`
}

// Name method returns user name (e.g. for auditing)
func (c *CredsImpl) Name() string {
	return c.name
}

// Domain method returns user domain (for auditing)
func (c *CredsImpl) Domain() string {
	switch c.domain {
	case "admin", "ro_admin":
		return "builtin"
	}
	return c.domain
}

// User method returns user and domain for non-auditing purpose.
func (c *CredsImpl) User() (name, domain string) {
	return c.name, c.domain
}

// IsAllowed method returns true if the permission is granted
// for these credentials
func (c *CredsImpl) IsAllowed(permission string) (bool, error) {
	return checkPermission(c.s, c.name, c.domain, permission)
}

func verifySpecialCreds(db *credsDB, user, password string) bool {
	if len(user) == 0 || user[0] != '@' {
		return false
	}
	for _, sp := range db.specialPasswords {
		if password == sp {
			return true
		}
	}
	return false
}

type semaphore chan int

func (s semaphore) signal() {
	<-s
}

func (s semaphore) wait() {
	s <- 1
}

type cfgChangeNotifier struct {
	l        sync.Mutex
	ch       chan uint64
	callback ConfigRefreshCallback
}

func newCfgChangeNotifier() *cfgChangeNotifier {
	return &cfgChangeNotifier{
		ch: make(chan uint64, 1),
	}
}

func (n *cfgChangeNotifier) notifyCfgChangeLocked(changes uint64) {
	select {
	case n.ch <- changes:
	default:
	}
}

func (n *cfgChangeNotifier) notifyCfgChange(changes uint64) {
	n.l.Lock()
	defer n.l.Unlock()
	n.notifyCfgChangeLocked(changes)
}

func (n *cfgChangeNotifier) registerCallback(callback ConfigRefreshCallback) error {
	n.l.Lock()
	defer n.l.Unlock()

	if n.callback != nil {
		return ErrCallbackAlreadyRegistered
	}

	n.callback = callback
	n.notifyCfgChangeLocked(_MAX_CFG_CHANGE_FLAGS - 1)
	return nil
}

func (n *cfgChangeNotifier) getCallback() ConfigRefreshCallback {
	n.l.Lock()
	defer n.l.Unlock()

	return n.callback
}

func (n *cfgChangeNotifier) maybeExecuteCallback(changes uint64) error {
	callback := n.getCallback()

	if callback != nil {
		return callback(changes)
	}
	return nil
}

func (n *cfgChangeNotifier) loop() {
	retry := (<-chan time.Time)(nil)
	var changes uint64 = 0

	for {
		select {
		case <-retry:
			retry = nil
		case changes = <-n.ch:
		}

		err := n.maybeExecuteCallback(changes)

		if err == nil {
			retry = nil
			changes = 0
			continue
		}

		if retry == nil {
			retry = time.After(5 * time.Second)
		}
	}
}

// NOTE: Type 'tlsNotifier' will be removed when all the clients start
//
//	using the new 'RegisterConfigRefreshCallback' API.
type tlsNotifier struct {
	l        sync.Mutex
	ch       chan struct{}
	callback TLSRefreshCallback
}

func newTLSNotifier() *tlsNotifier {
	return &tlsNotifier{
		ch: make(chan struct{}, 1),
	}
}

func (n *tlsNotifier) notifyTLSChangeLocked() {
	select {
	case n.ch <- struct{}{}:
	default:
	}
}

func (n *tlsNotifier) notifyTLSChange() {
	n.l.Lock()
	defer n.l.Unlock()
	n.notifyTLSChangeLocked()
}

func (n *tlsNotifier) registerCallback(callback TLSRefreshCallback) error {
	n.l.Lock()
	defer n.l.Unlock()

	if n.callback != nil {
		return ErrCallbackAlreadyRegistered
	}

	n.callback = callback
	n.notifyTLSChangeLocked()
	return nil
}

func (n *tlsNotifier) getCallback() TLSRefreshCallback {
	n.l.Lock()
	defer n.l.Unlock()

	return n.callback
}

func (n *tlsNotifier) maybeExecuteCallback() error {
	callback := n.getCallback()

	if callback != nil {
		return callback()
	}
	return nil
}

func (n *tlsNotifier) loop() {
	retry := (<-chan time.Time)(nil)

	for {
		select {
		case <-retry:
			retry = nil
		case <-n.ch:
		}

		err := n.maybeExecuteCallback()

		if err == nil {
			retry = nil
			continue
		}

		if retry == nil {
			retry = time.After(5 * time.Second)
		}
	}
}

// Svc is a struct that holds state of cbauth service.
type Svc struct {
	l                   sync.RWMutex
	db                  *credsDB
	staleErr            error
	freshChan           chan struct{}
	uuidCache           ReqCache
	userBktsCache       ReqCache
	upCache             ReqCache
	authCache           *utils.Cache
	authCacheOnce       sync.Once
	clientCertCache     *utils.Cache
	clientCertCacheOnce sync.Once
	httpClient          *http.Client
	semaphore           semaphore
	tlsNotifier         *tlsNotifier
	cfgChangeNotifier   *cfgChangeNotifier
	hostport            string
	user                string
	password            string
	heartbeatInterval   int
	heartbeatWait       int
	clusterUUID         string
}

// Cache sizes should come from ns_server. But in case they are not, we need to
// have some defaults for them.
const defaultUuidCacheSize = 256
const defaultUserBktsCacheSize = 1024
const defaultUpCacheSize = 1024
const defaultAuthCacheSize = 256
const defaultClientCertCacheSize = 256

func cacheToCredsDB(c *Cache) (db *credsDB) {
	db = &credsDB{
		nodes:                   c.Nodes,
		authCheckURL:            c.AuthCheckURL,
		permissionCheckURL:      c.PermissionCheckURL,
		uuidCheckURL:            c.UuidCheckURL,
		userBucketsURL:          c.UserBucketsURL,
		specialUser:             c.SpecialUser,
		specialPasswords:        c.SpecialPasswords,
		permissionsVersion:      c.PermissionsVersion,
		userVersion:             c.UserVersion,
		authVersion:             c.AuthVersion,
		certVersion:             c.CertVersion,
		clientCertVersion:       c.ClientCertVersion,
		extractUserFromCertURL:  c.ExtractUserFromCertURL,
		clientCertAuthVersion:   c.ClientCertAuthVersion,
		clusterEncryptionConfig: c.ClusterEncryptionConfig,
		tlsConfig:               importTLSConfig(&c.TLSConfig, c.ClientCertAuthState),
		cacheConfig:             c.CacheConfig,
	}
	return
}

func (s *Svc) cacheToCredsDBExt(c *CacheExt) (db *credsDB) {
	tlsConfig := TLSConfig{
		ClientAuthType: getAuthType(c.ClientCertAuthState),
	}
	db = &credsDB{
		authCheckURL:       s.buildUrl(c.AuthCheckEndpoint),
		permissionCheckURL: s.buildUrl(c.PermissionCheckEndpoint),
		permissionsVersion: c.PermissionsVersion,
		authVersion:        c.AuthVersion,
		extractUserFromCertURL: s.buildUrl(
			c.ExtractUserFromCertEndpoint),
		clientCertAuthVersion: c.ClientCertAuthVersion,
		specialUser:           s.user,
		specialPasswords:      []string{s.password},
		tlsConfig:             tlsConfig,
		nodeUUID:              c.NodeUUID,
		clusterUUID:           c.ClusterUUID,
		lastHeard:             time.Now(),
	}
	return
}

func updateDBLocked(s *Svc, db *credsDB) {
	s.db = db
	if s.freshChan != nil {
		close(s.freshChan)
		s.freshChan = nil
	}
}

// UpdateDBExt is a revrpc method that is used by ns_server update external
// cbauth state.
func (s *Svc) UpdateDBExt(c *CacheExt, outparam *bool) error {
	if outparam != nil {
		*outparam = true
	}
	db := s.cacheToCredsDBExt(c)
	s.l.Lock()
	if db.clusterUUID == "" {
		db = nil
	} else {
		if s.clusterUUID == "" {
			s.clusterUUID = db.clusterUUID
		} else {
			if s.clusterUUID != db.clusterUUID {
				db = nil
			}
		}
	}
	updateDBLocked(s, db)
	s.l.Unlock()
	return nil
}

func (s *Svc) Heartbeat(Void, outparam *Void) error {
	if outparam != nil {
		*outparam = nil
	}
	s.l.Lock()
	if s.db != nil {
		s.db.lastHeard = time.Now()
	}
	s.l.Unlock()
	return nil
}

func updateCacheSize(s *Svc, db *credsDB) {
	if s.db == nil {
		return
	}
	if s.db.cacheConfig != db.cacheConfig {
		if s.uuidCache.cache != nil {
			s.uuidCache.cache.UpdateSize(db.cacheConfig.UuidCacheSize)
		}
		if s.userBktsCache.cache != nil {
			s.userBktsCache.cache.UpdateSize(db.cacheConfig.UserBktsCacheSize)
		}
		if s.upCache.cache != nil {
			s.upCache.cache.UpdateSize(db.cacheConfig.UpCacheSize)
		}
		if s.authCache != nil {
			s.authCache.UpdateSize(db.cacheConfig.AuthCacheSize)
		}
		if s.clientCertCache != nil {
			s.clientCertCache.UpdateSize(db.cacheConfig.ClientCertCacheSize)
		}
	}
}

// UpdateDB is a revrpc method that is used by ns_server update cbauth
// state.
func (s *Svc) UpdateDB(c *Cache, outparam *bool) error {
	if outparam != nil {
		*outparam = true
	}
	// BUG(alk): consider some kind of CAS later
	db := cacheToCredsDB(c)
	s.l.Lock()
	cfgChanges := s.needConfigRefresh(db)
	updateCacheSize(s, db)
	updateDBLocked(s, db)
	s.l.Unlock()
	if cfgChanges != 0 {
		s.tlsNotifier.notifyTLSChange()
		s.cfgChangeNotifier.notifyCfgChange(cfgChanges)
	}
	return nil
}

type CachesStats struct {
	CacheStats []CacheStats `json:"cacheStats"`
}

func (s *Svc) GetStats(Void, outparam *CachesStats) error {

	if outparam == nil {
		return nil
	}

	cacheStats := []CacheStats{}

	stats := getCacheStats("uuid_cache", s.uuidCache.cache)
	cacheStats = append(cacheStats, *stats)

	stats = getCacheStats("user_bkts_cache", s.userBktsCache.cache)
	cacheStats = append(cacheStats, *stats)

	stats = getCacheStats("up_cache", s.upCache.cache)
	cacheStats = append(cacheStats, *stats)

	stats = getCacheStats("auth_cache", s.authCache)
	cacheStats = append(cacheStats, *stats)

	stats = getCacheStats("client_cert_cache", s.clientCertCache)
	cacheStats = append(cacheStats, *stats)

	(*outparam).CacheStats = cacheStats

	return nil
}

// ResetSvc marks service's db as stale.
func ResetSvc(s *Svc, staleErr error) {
	if staleErr == nil {
		panic("staleErr must be non-nil")
	}
	s.l.Lock()
	s.staleErr = staleErr
	updateDBLocked(s, nil)
	s.l.Unlock()
}

func staleError(s *Svc) error {
	if s.db != nil {
		return errors.New("Didn't hear from server for a while")
	}
	if s.staleErr == nil {
		panic("impossible Svc state where staleErr is nil!")
	}
	return s.staleErr
}

// NewSVC constructs Svc instance. Period is initial period of time
// where attempts to access stale DB won't cause DBStaleError responses,
// but service will instead wait for UpdateDB call.
func NewSVC(period time.Duration, staleErr error) *Svc {
	return NewSVCForTest(period, staleErr, func(period time.Duration, freshChan chan struct{}, body func()) {
		time.AfterFunc(period, body)
	})
}

// NewSVCForTest constructs Svc instance.
func NewSVCForTest(period time.Duration, staleErr error, waitfn func(time.Duration, chan struct{}, func())) *Svc {
	if staleErr == nil {
		panic("staleErr must be non-nil")
	}

	s := &Svc{
		staleErr:          staleErr,
		semaphore:         make(semaphore, 10),
		tlsNotifier:       newTLSNotifier(),
		cfgChangeNotifier: newCfgChangeNotifier(),
		heartbeatInterval: 0,
		heartbeatWait:     0,
	}

	dt, ok := http.DefaultTransport.(*http.Transport)
	if !ok {
		panic("http.DefaultTransport not an *http.Transport")
	}
	tr := &http.Transport{
		Proxy:                 dt.Proxy,
		DialContext:           dt.DialContext,
		MaxIdleConns:          dt.MaxIdleConns,
		MaxIdleConnsPerHost:   100,
		IdleConnTimeout:       dt.IdleConnTimeout,
		ExpectContinueTimeout: dt.ExpectContinueTimeout,
	}
	SetTransport(s, tr)

	if period != time.Duration(0) {
		s.freshChan = make(chan struct{})
		waitfn(period, s.freshChan, func() {
			s.l.Lock()
			if s.freshChan != nil {
				close(s.freshChan)
				s.freshChan = nil
			}
			s.l.Unlock()
		})
	}

	go s.tlsNotifier.loop()
	go s.cfgChangeNotifier.loop()
	return s
}

// SetTransport allows to change RoundTripper for Svc
func SetTransport(s *Svc, rt http.RoundTripper) {
	s.httpClient = &http.Client{Transport: rt}
}

func (s *Svc) SetConnectInfo(hostport, user, password string,
	heartbeatInterval, heartbeatWait int) {
	s.hostport = hostport
	s.user = user
	s.password = password
	s.heartbeatInterval = heartbeatInterval
	s.heartbeatWait = heartbeatWait
}

func (s *Svc) buildUrl(uri string) string {
	return "http://" + s.hostport + uri
}

func (s *Svc) needConfigRefresh(db *credsDB) uint64 {
	var changes uint64 = 0
	if s.db == nil {
		return _MAX_CFG_CHANGE_FLAGS - 1
	}

	if s.serverTLSSettingsChanged(db) {
		changes |= CFG_CHANGE_CERTS_TLSCONFIG
	}

	if s.clientTLSSettingsChanged(db) {
		changes |= CFG_CHANGE_CLIENT_CERTS_TLSCONFIG
	}

	if s.db.clusterEncryptionConfig != db.clusterEncryptionConfig {
		changes |= CFG_CHANGE_CLUSTER_ENCRYPTION
	}

	return changes
}

func (s *Svc) serverTLSSettingsChanged(db *credsDB) bool {
	return s.db.certVersion != db.certVersion ||
		s.db.tlsConfig.MinVersion != db.tlsConfig.MinVersion ||
		!reflect.DeepEqual(s.db.tlsConfig.CipherSuites,
			db.tlsConfig.CipherSuites) ||
		s.db.tlsConfig.PreferServerCipherSuites !=
			db.tlsConfig.PreferServerCipherSuites ||
		s.db.tlsConfig.ClientAuthType != db.tlsConfig.ClientAuthType ||
		!reflect.DeepEqual(s.db.tlsConfig.PrivateKeyPassphrase,
			db.tlsConfig.PrivateKeyPassphrase)
}

func (s *Svc) clientTLSSettingsChanged(db *credsDB) bool {
	return s.db.clientCertVersion != db.clientCertVersion ||
		!reflect.DeepEqual(s.db.tlsConfig.ClientPrivateKeyPassphrase,
			db.tlsConfig.ClientPrivateKeyPassphrase)
}

func fetchDB(s *Svc) *credsDB {
	s.l.RLock()
	db := s.db
	c := s.freshChan
	s.l.RUnlock()

	if db != nil || c == nil {
		return s.ifNotExpired(db)
	}

	// if db is stale try to wait a bit
	<-c
	// double receive doesn't change anything from correctness
	// standpoint (we close channel), but helps a lot for tests
	<-c
	s.l.RLock()
	db = s.db
	s.l.RUnlock()

	return s.ifNotExpired(db)
}

func (s *Svc) ifNotExpired(db *credsDB) *credsDB {
	if db != nil && s.heartbeatInterval != 0 &&
		int(time.Since(db.lastHeard).Seconds()) > s.heartbeatWait {
		return nil
	}

	return db
}

const tokenHeader = "ns-server-ui"

// IsAuthTokenPresent returns true iff ns_server's ui token header
// ("ns-server-ui") is set to "yes". UI is using that header to
// indicate that request is using so called token auth.
func IsAuthTokenPresent(Hdr httpreq.HttpHeader) bool {
	return Hdr.Get(tokenHeader) == "yes"
}

func copyHeader(name string, from httpreq.HttpHeader, to http.Header) {
	if val := from.Get(name); val != "" {
		to.Set(name, val)
	}
}

func maybeSetClusterUUID(s *Svc, v *url.Values) {
	if s.clusterUUID != "" {
		v.Set("uuid", s.clusterUUID)
	}
}

func verifyPasswordOnServer(s *Svc, user, password string) (*CredsImpl, error) {
	req, err := http.NewRequest("GET", "http://host/", nil)
	if err != nil {
		panic("Must not happen: " + err.Error())
	}
	req.SetBasicAuth(user, password)
	return VerifyOnServer(s, req.Header)
}

// VerifyOnBehalf authenticates http request with on behalf header
func VerifyOnBehalf(s *Svc, user, password, onBehalfUser,
	onBehalfDomain string) (*CredsImpl, error) {

	creds, err := VerifyPassword(s, user, password)
	if err != nil {
		return nil, err
	}

	allowed, err := creds.IsAllowed(
		"cluster.admin.security.admin!impersonate")
	if err != nil {
		return nil, err
	}
	if allowed {
		return &CredsImpl{
			name:   onBehalfUser,
			s:      s,
			domain: onBehalfDomain}, nil
	}
	return nil, ErrNoAuth
}

// VerifyOnServer authenticates http request by calling POST /_cbauth REST endpoint
func VerifyOnServer(s *Svc, reqHeaders httpreq.HttpHeader) (*CredsImpl, error) {
	db := fetchDB(s)
	if db == nil {
		return nil, staleError(s)
	}

	if s.db.authCheckURL == "" {
		return nil, ErrNoAuth
	}

	s.semaphore.wait()
	defer s.semaphore.signal()

	req, err := http.NewRequest("POST", db.authCheckURL, nil)
	if err != nil {
		panic(err)
	}

	keys := []string{tokenHeader, "ns-server-auth-token",
		"Cookie", "Authorization"}
	for _, key := range keys {
		copyHeader(key, reqHeaders, req.Header)
	}

	req.Header.Set("User-Agent", userAgent)

	rv, err := executeReqAndGetCreds(s, req)
	if err != nil {
		return nil, err
	}

	return rv, nil
}

func executeReqAndGetCreds(s *Svc, req *http.Request) (*CredsImpl, error) {
	v := url.Values{}
	maybeSetClusterUUID(s, &v)
	req.URL.RawQuery = v.Encode()

	hresp, err := s.httpClient.Do(req)
	if err != nil {
		return nil, err
	}
	defer hresp.Body.Close()
	defer io.Copy(ioutil.Discard, hresp.Body)

	if hresp.StatusCode == 401 {
		return nil, ErrNoAuth
	}

	if hresp.StatusCode != 200 {
		err = fmt.Errorf("Expecting 200 or 401 from ns_server auth endpoint. Got: %s", hresp.Status)
		return nil, err
	}

	body, err := ioutil.ReadAll(hresp.Body)
	if err != nil {
		return nil, err
	}

	resp := struct {
		User, Domain string
	}{}
	err = json.Unmarshal(body, &resp)
	if err != nil {
		return nil, err
	}

	rv := CredsImpl{name: resp.User, domain: resp.Domain, s: s}
	return &rv, nil
}

type ReqCache struct {
	cache     *utils.Cache
	cacheOnce sync.Once
}

type CacheParams struct {
	cache *ReqCache
	key   interface{}
	size  int
}

type processResponse func(*http.Response) (interface{}, error)

type ReqParams struct {
	respCallback processResponse
	url          string
	user         string
	domain       string
	service      string
	permission   string
}

func getFromServer(s *Svc, db *credsDB, params *ReqParams) (interface{}, error) {
	s.semaphore.wait()
	defer s.semaphore.signal()

	req, err := http.NewRequest("GET", params.url, nil)
	if err != nil {
		return nil, err
	}

	req.Header.Set("User-Agent", userAgent)

	if len(db.specialPasswords) > 0 {
		req.SetBasicAuth(db.specialUser, db.specialPasswords[0])
	}

	v := url.Values{}
	v.Set("user", params.user)
	v.Set("domain", params.domain)
	if params.service != "" {
		v.Set("service", params.service)
	}
	if params.permission != "" {
		v.Set("permission", params.permission)
	}
	req.URL.RawQuery = v.Encode()

	hresp, err := s.httpClient.Do(req)
	if err != nil {
		return nil, err
	}

	defer hresp.Body.Close()
	defer io.Copy(ioutil.Discard, hresp.Body)

	val, err := params.respCallback(hresp)

	return val, err
}

// GET response callback for GetUserUuid
func processResponseUuid(resp *http.Response) (interface{}, error) {
	if resp.StatusCode == 200 {
		body, readErr := ioutil.ReadAll(resp.Body)
		if readErr != nil {
			return nil, fmt.Errorf("Unexpected readErr %v", readErr)
		}
		uuidResp := struct {
			User, Domain, Uuid string
		}{}
		jsonErr := json.Unmarshal(body, &uuidResp)
		if jsonErr != nil {
			return nil, fmt.Errorf("Unexpected json unmarshal error %v", jsonErr)
		}
		if uuidResp.Uuid == "" {
			return nil, ErrNoUuid
		}
		return uuidResp.Uuid, nil
	}

	return nil, fmt.Errorf("Unexpected return code %v", resp.StatusCode)
}

// GET response callback for GetUserBuckets
func processResponseUserBuckets(resp *http.Response) (interface{}, error) {
	var bucketAndPerms = []string{}

	if resp.StatusCode == 200 {
		body, readErr := ioutil.ReadAll(resp.Body)
		if readErr != nil {
			return nil, fmt.Errorf("Unexpected readErr %v", readErr)
		}
		jsonErr := json.Unmarshal(body, &bucketAndPerms)
		if jsonErr != nil {
			return nil, fmt.Errorf("Unexpected json unmarshal error %v", jsonErr)
		}
		return bucketAndPerms, nil
	}

	return nil, fmt.Errorf("Unexpected return code %v", resp.StatusCode)
}

// GET response callback for IsAllowed
func processResponsePermission(resp *http.Response) (interface{}, error) {
	switch resp.StatusCode {
	case 200:
		return true, nil
	case 401:
		return false, nil
	}

	return nil, fmt.Errorf("Unexpected return code %v", resp.StatusCode)
}

// Handles GetUserBuckets, GetUserUuid, IsAllowed GET requests
func handleGetRequest(s *Svc, db *credsDB, reqParams *ReqParams,
	cacheParams *CacheParams) (interface{}, error) {
	if cacheParams != nil {
		cacheParams.cache.cacheOnce.Do(
			func() {
				cacheParams.cache.cache = utils.NewCache(cacheParams.size)
			})

		cachedVal, found := cacheParams.cache.cache.Get(cacheParams.key)
		if found {
			return cachedVal, nil
		}
	}

	val, err := getFromServer(s, db, reqParams)
	if err == nil && cacheParams != nil {
		cacheParams.cache.cache.Add(cacheParams.key, val)
	}

	return val, err
}

type userUUID struct {
	version string
	user    string
	domain  string
}

func GetUserUuid(s *Svc, user, domain string) (string, error) {
	uuid := ""
	if domain != "local" {
		return uuid, ErrNoUuid
	}

	db := fetchDB(s)
	if db == nil {
		return uuid, staleError(s)
	}

	reqParams := &ReqParams{
		respCallback: processResponseUuid,
		url:          db.uuidCheckURL,
		user:         user,
		domain:       domain,
	}

	cacheSize := db.cacheConfig.UuidCacheSize
	if cacheSize == 0 {
		cacheSize = defaultUuidCacheSize
	}

	cacheParams := &CacheParams{
		cache: &s.uuidCache,
		key:   userUUID{db.userVersion, user, domain},
		size:  cacheSize,
	}

	val, err := handleGetRequest(s, db, reqParams, cacheParams)
	if err == nil {
		uuid = val.(string)
	}

	return uuid, err
}

type userBuckets struct {
	version string
	user    string
	domain  string
}

func GetUserBuckets(s *Svc, user, domain string) ([]string, error) {
	var bucketAndPerms = []string{}

	db := fetchDB(s)
	if db == nil {
		return bucketAndPerms, staleError(s)
	}

	reqParams := &ReqParams{
		respCallback: processResponseUserBuckets,
		url:          db.userBucketsURL,
		user:         user,
		domain:       domain,
	}

	cacheSize := db.cacheConfig.UserBktsCacheSize
	if cacheSize == 0 {
		cacheSize = defaultUserBktsCacheSize
	}

	cacheParams := &CacheParams{
		cache: &s.userBktsCache,
		key:   userBuckets{db.permissionsVersion, user, domain},
		size:  cacheSize,
	}

	val, err := handleGetRequest(s, db, reqParams, cacheParams)
	if err == nil {
		bucketAndPerms = val.([]string)
	}

	return bucketAndPerms, err
}

type userPermission struct {
	version    string
	user       string
	domain     string
	permission string
}

func checkPermission(s *Svc, user, domain, permission string) (bool, error) {
	allowed := false

	db := fetchDB(s)
	if db == nil {
		return allowed, staleError(s)
	}

	reqParams := &ReqParams{
		respCallback: processResponsePermission,
		url:          db.permissionCheckURL,
		user:         user,
		domain:       domain,
		permission:   permission,
	}

	var cacheParams *CacheParams

	if domain == "external" {
		cacheParams = nil
	} else {
		cacheSize := db.cacheConfig.UpCacheSize
		if cacheSize == 0 {
			cacheSize = defaultUpCacheSize
		}

		cacheParams = &CacheParams{
			cache: &s.upCache,
			key:   userPermission{db.permissionsVersion, user, domain, permission},
			size:  cacheSize,
		}
	}

<<<<<<< HEAD
	val, err := handleGetRequest(s, db, reqParams, cacheParams)
	if err == nil {
		allowed = val.(bool)
=======
	v := url.Values{}
	v.Set("user", user)
	v.Set("domain", domain)
	v.Set("permission", permission)
	maybeSetClusterUUID(s, &v)
	req.URL.RawQuery = v.Encode()

	hresp, err := s.httpClient.Do(req)
	if err != nil {
		return false, err
>>>>>>> af04b824
	}

	return allowed, err
}

type userPassword struct {
	version  string
	user     string
	password string
}

type userIdentity struct {
	user   string
	domain string
}

// VerifyPassword verifies given user/password creds against cbauth
// password database. Returns nil, nil if given creds are not
// recognised at all.
func VerifyPassword(s *Svc, user, password string) (*CredsImpl, error) {
	db := fetchDB(s)
	if db == nil {
		return nil, staleError(s)
	}

	if verifySpecialCreds(db, user, password) {
		return &CredsImpl{
			name:     user,
			s:        s,
			domain:   "admin"}, nil
	}

	cacheSize := db.cacheConfig.AuthCacheSize
	if cacheSize == 0 {
		cacheSize = defaultAuthCacheSize
	}

	s.authCacheOnce.Do(func() { s.authCache = utils.NewCache(cacheSize) })

	key := userPassword{db.authVersion, user, password}

	id, found := s.authCache.Get(key)
	if found {
		identity := id.(userIdentity)
		return &CredsImpl{
			name:     identity.user,
			s:        s,
			domain:   identity.domain}, nil
	}

	rv, err := verifyPasswordOnServer(s, user, password)
	if err != nil {
		return nil, err
	}

	if rv.domain == "admin" || rv.domain == "local" {
		s.authCache.Add(key, userIdentity{rv.name, rv.domain})
	}
	return rv, nil
}

// GetCreds returns service password for given host and port
// together with memcached admin name and http special user.
// Or "", "", "", nil if host/port represents unknown service.
func GetCreds(s *Svc, host string, port int) (memcachedUser, user, pwd string, err error) {
	db := fetchDB(s)
	if db == nil {
		return "", "", "", staleError(s)
	}
	for _, n := range db.nodes {
		memcachedUser, pwd = getMemcachedCreds(n, host, port)
		if memcachedUser != "" {
			user = db.specialUser
			return
		}
	}
	return
}

// RegisterTLSRefreshCallback registers callback for refreshing TLS config
func RegisterTLSRefreshCallback(s *Svc, callback TLSRefreshCallback) error {
	return s.tlsNotifier.registerCallback(callback)
}

// RegisterConfigRefreshCallback registers callback for refreshing SSL certs
// or TLS config.
func RegisterConfigRefreshCallback(s *Svc, cb ConfigRefreshCallback) error {
	return s.cfgChangeNotifier.registerCallback(cb)
}

// GetClientCertAuthType returns TLS cert type
func GetClientCertAuthType(s *Svc) (tls.ClientAuthType, error) {
	db := fetchDB(s)
	if db == nil {
		return tls.NoClientCert, staleError(s)
	}

	return db.tlsConfig.ClientAuthType, nil
}

// GetClusterEncryptionConfig returns if cross node communication needs to be
// encrypted and if non-SSL ports need to be disabled.
func GetClusterEncryptionConfig(s *Svc) (ClusterEncryptionConfig, error) {
	db := fetchDB(s)
	if db == nil {
		return ClusterEncryptionConfig{}, staleError(s)
	}

	return db.clusterEncryptionConfig, nil
}

func importTLSConfig(cfg *tlsConfigImport, ClientCertAuthState string) TLSConfig {
	return TLSConfig{
		MinVersion:                 minTLSVersion(cfg.MinTLSVersion),
		CipherSuites:               append([]uint16{}, cfg.Ciphers...),
		CipherSuiteNames:           append([]string{}, cfg.CipherNames...),
		CipherSuiteOpenSSLNames:    append([]string{}, cfg.CipherOpenSSLNames...),
		PreferServerCipherSuites:   cfg.CipherOrder,
		ClientAuthType:             getAuthType(ClientCertAuthState),
		present:                    cfg.Present,
		PrivateKeyPassphrase:       cfg.PrivateKeyPassphrase,
		ClientPrivateKeyPassphrase: cfg.ClientPrivateKeyPassphrase,
	}
}

// GetTLSConfig returns current tls config that contains cipher suites,
// min TLS version, etc.
func GetTLSConfig(s *Svc) (TLSConfig, error) {
	db := fetchDB(s)
	if db == nil {
		return TLSConfig{}, staleError(s)
	}
	if !db.tlsConfig.present {
		return TLSConfig{}, fmt.Errorf("TLSConfig is not present for this service")
	}
	return db.tlsConfig, nil
}

func minTLSVersion(str string) uint16 {
	switch strings.ToLower(str) {
	case "tlsv1":
		return tls.VersionTLS10
	case "tlsv1.1":
		return tls.VersionTLS11
	case "tlsv1.2":
		return tls.VersionTLS12
	case "tlsv1.3":
		// return tls.VersionTLS13
		// Ideally we want the code above but then cbauth gets compiled with
		// multiple versions of GO so we cannot rely on the const
		// VersionTLS13 to be present.
		return 0x0304
	default:
		return tls.VersionTLS12
	}
}

func getAuthType(state string) tls.ClientAuthType {
	if state == "enable" {
		return tls.VerifyClientCertIfGiven
	} else if state == "mandatory" {
		return tls.RequireAndVerifyClientCert
	} else {
		return tls.NoClientCert
	}
}

type clienCertHash struct {
	hash    string
	version string
}

// MaybeGetCredsFromCert extracts user's credentials from certificate
// Those returned credentials could be used for calling IsAllowed function
func MaybeGetCredsFromCert(s *Svc, tlsState *tls.ConnectionState) (*CredsImpl, error) {
	db := fetchDB(s)
	if db == nil {
		return nil, staleError(s)
	}

	// If TLS is nil, then do nothing as it's an http request and not https.
	if tlsState == nil {
		return nil, nil
	}

	cacheSize := db.cacheConfig.ClientCertCacheSize
	if cacheSize == 0 {
		cacheSize = defaultClientCertCacheSize
	}

	s.clientCertCacheOnce.Do(func() {
		s.clientCertCache = utils.NewCache(cacheSize)
	})
	cAuthType := db.tlsConfig.ClientAuthType

	if cAuthType == tls.NoClientCert {
		return nil, nil
	} else if cAuthType == tls.VerifyClientCertIfGiven && len(tlsState.PeerCertificates) == 0 {
		return nil, nil
	} else {
		// The leaf certificate is the one which will have the username
		// encoded into it and it's the first entry in 'PeerCertificates'.
		cert := tlsState.PeerCertificates[0]

		h := md5.New()
		h.Write(cert.Raw)
		key := clienCertHash{
			hash:    string(h.Sum(nil)),
			version: db.clientCertAuthVersion,
		}

		val, found := s.clientCertCache.Get(key)
		if found {
			ui, _ := val.(*userIdentity)
			creds := &CredsImpl{name: ui.user, domain: ui.domain, s: s}
			return creds, nil
		}

		creds, _ := getUserIdentityFromCert(cert, db, s)
		if creds != nil {
			ui := &userIdentity{user: creds.name, domain: creds.domain}
			s.clientCertCache.Add(key, interface{}(ui))
			return creds, nil
		}

		return nil, ErrUserNotFound
	}
}

func getUserIdentityFromCert(cert *x509.Certificate, db *credsDB, s *Svc) (*CredsImpl, error) {
	if db.authCheckURL == "" {
		return nil, ErrNoAuth
	}

	s.semaphore.wait()
	defer s.semaphore.signal()

	req, err := http.NewRequest("POST", db.extractUserFromCertURL, bytes.NewReader(cert.Raw))
	if err != nil {
		return nil, err
	}
	req.Header.Add("Content-Type", "application/octet-stream")
	if len(db.specialPasswords) > 0 {
		req.SetBasicAuth(db.specialUser, db.specialPasswords[0])
	}

	req.Header.Set("User-Agent", userAgent)

	rv, err := executeReqAndGetCreds(s, req)
	if err != nil {
		return nil, err
	}

	return rv, nil
}

// GetNodeUuid returns UUID of the node cbauth is currently connecting to
func GetNodeUuid(s *Svc) (string, error) {
	db := fetchDB(s)
	if db == nil {
		return "", staleError(s)
	}
	return db.nodeUUID, nil
}

// GetClusterUuid returns UUID of the cluster cbauth is currently connecting to
func GetClusterUuid(s *Svc) (string, error) {
	db := fetchDB(s)
	if db == nil {
		return "", staleError(s)
	}
	return db.clusterUUID, nil
}

func getCacheStats(cname string, c *utils.Cache) (stats *CacheStats) {
	maxSize, size := 0, 0
	hit, miss := uint64(0), uint64(0)

	if c != nil {
		maxSize, size, hit, miss = c.GetStats()
	}

	stats = &CacheStats{
		Name:    cname,
		MaxSize: maxSize,
		Size:    size,
		Hit:     hit,
		Miss:    miss,
	}

	return
}<|MERGE_RESOLUTION|>--- conflicted
+++ resolved
@@ -976,6 +976,7 @@
 	if params.permission != "" {
 		v.Set("permission", params.permission)
 	}
+	maybeSetClusterUUID(s, &v)
 	req.URL.RawQuery = v.Encode()
 
 	hresp, err := s.httpClient.Do(req)
@@ -1191,22 +1192,9 @@
 		}
 	}
 
-<<<<<<< HEAD
 	val, err := handleGetRequest(s, db, reqParams, cacheParams)
 	if err == nil {
 		allowed = val.(bool)
-=======
-	v := url.Values{}
-	v.Set("user", user)
-	v.Set("domain", domain)
-	v.Set("permission", permission)
-	maybeSetClusterUUID(s, &v)
-	req.URL.RawQuery = v.Encode()
-
-	hresp, err := s.httpClient.Do(req)
-	if err != nil {
-		return false, err
->>>>>>> af04b824
 	}
 
 	return allowed, err
