--- conflicted
+++ resolved
@@ -1,11 +1,8 @@
 package cbauth
 
 import (
-<<<<<<< HEAD
+	"encoding/base64"
 	"encoding/json"
-=======
-	"encoding/base64"
->>>>>>> b6bab68d
 	"fmt"
 	"io/ioutil"
 	"net/http"
@@ -63,7 +60,12 @@
 	}
 }
 
-<<<<<<< HEAD
+type testingUser struct {
+	user     string
+	domain   string
+	password string
+}
+
 // GetUserUuid and GetUserBuckets return a result for {user, domain}
 type ReqKey struct {
 	user   string
@@ -96,24 +98,9 @@
 	t                   *testing.T
 	info                *GetReqTestInfo
 	baseURL             string
-	user                string
-	domain              string
-	token               string
+	users               []testingUser
 	tripped             bool
 	disableSerialChecks bool
-=======
-type testingUser struct {
-	user     string
-	domain   string
-	password string
-}
-
-type testingRoundTripper struct {
-	t       *testing.T
-	baseURL string
-	users   []testingUser
-	tripped bool
->>>>>>> b6bab68d
 }
 
 func newTestingRT(t *testing.T) *testingRoundTripper {
@@ -183,19 +170,15 @@
 	rt.setTripped()
 	statusCode := 401
 
-<<<<<<< HEAD
 	if rt.info == nil {
-		switch domain[0] {
-		case "admin":
+		// for simplicity let's grant the permission that matches the username
+		if permission[0] == user[0] {
 			statusCode = 200
-		case "bucket":
-			if permission[0] == "cluster.bucket["+user[0]+"].data!write" {
-				statusCode = 200
-			}
-		case "anonymous":
-			if permission[0] == "cluster.bucket[default].data!write" {
-				statusCode = 200
-			}
+		}
+
+		if permission[0] == "cluster.admin.security.admin!impersonate" &&
+			domain[0] == "admin" {
+			statusCode = 200
 		}
 	} else {
 		// TestGetProcessRequest compares results with those in rt.info
@@ -216,23 +199,10 @@
 		if !rt.disableSerialChecks && key.domain != "external" {
 			rt.info.permHit[key] = true
 		}
-=======
-	// for simplicity let's grant the permission that matches the username
-	if permission[0] == user[0] {
-		statusCode = 200
-	}
-
-	// granted to admins for on-behalf to work
-	if permission[0] == "cluster.admin.security.admin!impersonate" &&
-		domain[0] == "admin" {
-		statusCode = 200
->>>>>>> b6bab68d
-	}
-
+	}
 	return respond(req, statusCode, ""), nil
 }
 
-<<<<<<< HEAD
 func (rt *testingRoundTripper) uuidRoundTrip(req *http.Request) (res *http.Response, err error) {
 	params := req.URL.Query()
 	user := params["user"]
@@ -282,16 +252,6 @@
 
 	if user == nil || domain == nil {
 		log.Fatalf("Missing parameters in request: %s", req.URL.String())
-=======
-func (rt *testingRoundTripper) resetTripped() {
-	rt.tripped = false
-}
-
-func (rt *testingRoundTripper) authRoundTrip(req *http.Request) (
-	res *http.Response, err error) {
-	if rt.tripped {
-		log.Fatalf("Already tripped")
->>>>>>> b6bab68d
 	}
 
 	rt.setTripped()
@@ -326,19 +286,26 @@
 	var foundUser *testingUser
 	if req.Header.Get("ns-server-ui") == "yes" {
 		token, err := req.Cookie("ui-auth-q")
-<<<<<<< HEAD
-		if err != nil || (!rt.disableSerialChecks && rt.token != token.Value) {
-			statusCode = 401
-=======
 		if err != nil {
 			panic("ui-auth-q cookie is required")
 		}
-		for _, user := range rt.users {
-			if user.password == token.Value {
-				foundUser = &user
-				break
+		if rt.info == nil {
+			for _, user := range rt.users {
+				if user.password == token.Value {
+					foundUser = &user
+					break
+				}
 			}
->>>>>>> b6bab68d
+		} else {
+			user, err1 := req.Cookie("user")
+			domain, err2 := req.Cookie("domain")
+			if err1 == nil && err2 == nil {
+				foundUser =
+					&testingUser{user: user.Value,
+						domain: domain.Value}
+			} else {
+				log.Fatal("Error parsing user and domain")
+			}
 		}
 	} else {
 		username, password, ok := req.BasicAuth()
@@ -354,27 +321,10 @@
 		}
 	}
 
-<<<<<<< HEAD
-	response := ""
-	if statusCode == 200 {
-		if rt.info == nil {
-			response = fmt.Sprintf(`{"user": "%s", "domain": "%s"}`, rt.user, rt.domain)
-		} else {
-			user, err1 := req.Cookie("user")
-			domain, err2 := req.Cookie("domain")
-			if err1 == nil && err2 == nil {
-				response = fmt.Sprintf(`{"user": "%s", "domain": "%s"}`,
-					user.Value, domain.Value)
-			} else {
-				log.Fatal("Error parsing user and domain")
-			}
-		}
-=======
 	if foundUser != nil {
 		response := fmt.Sprintf(`{"user": "%s", "domain": "%s"}`,
 			foundUser.user, foundUser.domain)
 		return respond(req, 200, response), nil
->>>>>>> b6bab68d
 	}
 	return respond(req, 401, ""), nil
 }
@@ -395,22 +345,14 @@
 	if rt.disableSerialChecks {
 		return
 	} else if rt.tripped != expected {
-		t.Fatalf("Tripped is not expected. Have: %v, need: %v", rt.tripped, expected)
-	}
-}
-
-<<<<<<< HEAD
-func (rt *testingRoundTripper) setTokenAuth(user, domain, token string) {
-	if !rt.disableSerialChecks {
-		rt.token = token
-		rt.domain = domain
-		rt.user = user
-	}
-=======
+		t.Fatalf("Tripped is not expected. Have: %v, need: %v",
+			rt.tripped, expected)
+	}
+}
+
 func (rt *testingRoundTripper) addUser(user, domain, password string) {
 	u := testingUser{user: user, domain: domain, password: password}
 	rt.users = append(rt.users, u)
->>>>>>> b6bab68d
 }
 
 func TestStaleBasic(t *testing.T) {
@@ -767,8 +709,6 @@
  */
 func TestGetProcessRequest(t *testing.T) {
 	rt := newTestingRT(t)
-	// tokenValue is validated in authRoundTrip.
-	rt.setTokenAuth("", "", "1234567890")
 	a := newAuth(0)
 	a.setTransport(rt)
 
