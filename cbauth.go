--- conflicted
+++ resolved
@@ -56,16 +56,7 @@
 // communication channels and whether to disable non-SSL ports.
 type ClusterEncryptionConfig cbauthimpl.ClusterEncryptionConfig
 
-<<<<<<< HEAD
-// Authenticator is main cbauth interface. It supports both incoming
-// and outgoing auth.
-type Authenticator interface {
-=======
-// LimitsConfig contains info about limits settings.
-type LimitsConfig cbauthimpl.LimitsConfig
-
 type BaseAuthenticator interface {
->>>>>>> 679004f6
 	// AuthWebCreds method extracts credentials from given http request.
 	AuthWebCreds(req *http.Request) (creds Creds, err error)
 	// AuthWebCredsGeneric method extracts credentials from an HTTP request
@@ -270,14 +261,13 @@
 	return uuid, err
 }
 
-<<<<<<< HEAD
+func (a *authImpl) GetNodeUuid() (string, error) {
+	return cbauthimpl.GetNodeUuid(a.svc)
+}
+
 func (a *authImpl) GetUserBuckets(user, domain string) ([]string, error) {
 	bucketsAndPerms, err := cbauthimpl.GetUserBuckets(a.svc, user, domain)
 	return bucketsAndPerms, err
-=======
-func (a *authImpl) GetNodeUuid() (string, error) {
-	return cbauthimpl.GetNodeUuid(a.svc)
->>>>>>> 679004f6
 }
 
 var _ Authenticator = (*authImpl)(nil)