// @author Couchbase <info@couchbase.com>
// @copyright 2014 Couchbase, Inc.
//
// Licensed under the Apache License, Version 2.0 (the "License");
// you may not use this file except in compliance with the License.
// You may obtain a copy of the License at
//
//      http://www.apache.org/licenses/LICENSE-2.0
//
// Unless required by applicable law or agreed to in writing, software
// distributed under the License is distributed on an "AS IS" BASIS,
// WITHOUT WARRANTIES OR CONDITIONS OF ANY KIND, either express or implied.
// See the License for the specific language governing permissions and
// limitations under the License.

// Package revrpc provides jsonrpc library that matches ns_server's
// json_rpc_connection module. It allows golang service to connect to
// ns_server and receive jsonrpc requests via that connection.
package revrpc

import (
	"bufio"
	"encoding/json"
	"errors"
	"fmt"
	"io"
	"io/ioutil"
	"net"
	"net/http"
	"net/rpc"
	"net/rpc/jsonrpc"
	"net/url"
	"os"
	"sync"
	"sync/atomic"
	"time"

	"github.com/couchbase/cbauth/utils"
	log "github.com/couchbase/clog"
)

// ServiceSetupCallback type defines functions that can be passed to
// Run and to BabysitService. Function is expected to register
// "rpc-exported" object instances with given rpc server.
type ServiceSetupCallback func(server *rpc.Server) error

type serviceImpl interface {
	Run(setupBody ServiceSetupCallback) error
}

// Service type represents specific configured instance of revrpc.
type Service struct {
	l       sync.Mutex
	running int32
	user    string
	pwd     string
	url     *url.URL
	codec   *jsonServerCodec
	stopped bool
}

type HttpError struct {
	StatusCode int
	Message    string
}

func (e *HttpError) Error() string {
	return fmt.Sprintf("Need 200 status!. Got %v %v",
		e.StatusCode, e.Message)
}

// ErrAlreadyRunning is returned from Run method to indicate that
// given Service instance is already running.
var ErrAlreadyRunning = errors.New("service is already running")
var ErrRevRpcUnauthorized = errors.New("invalid revrpc credentials")

const uaSvcSuffix = "service"
const uaSvcVersion = ""

var userAgent = utils.MakeUserAgent(uaSvcSuffix, uaSvcVersion)

// NewService creates and returns Service instance that connects to
// given ns_server url (which is expected to have creds
// encoded). Returns error if url is malformed. Does not actually
// connect to ns_server, so it will succeed even if ns_server is not
// running or if creds are not valid admin creds.
func NewService(connectURL string) (*Service, error) {
	u, err := url.Parse(connectURL)
	if err != nil {
		// TODO: nicer error maybe
		return nil, err
	}
	user := ""
	pwd := ""
	if ui := u.User; ui != nil {
		user = ui.Username()
		pwd, _ = ui.Password()
	}

	return &Service{
		user:    user,
		pwd:     pwd,
		url:     u,
		stopped: false,
	}, nil
}

// MustService is like NewService except that it panics on
// errors. I.e. it is useful in cases where errors are not expected.
func MustService(connectURL string) *Service {
	rv, err := NewService(connectURL)
	if err != nil {
		panic(err)
	}
	return rv
}

type minirwc struct {
	net.Conn
	bufreader *bufio.Reader
}

func (r *minirwc) Read(buf []byte) (n int, err error) {
	return r.bufreader.Read(buf)
}

type jsonServerCodec struct {
	rpc.ServerCodec
}

func newJsonServerCodec(conn io.ReadWriteCloser) *jsonServerCodec {
	return &jsonServerCodec{jsonrpc.NewServerCodec(conn)}
}

func (c *jsonServerCodec) WriteResponse(r *rpc.Response, x interface{}) error {
	err := c.ServerCodec.WriteResponse(r, x)

	// net/rpc drops any errors returned by WriteResponse on the floor:
	// https://cs.opensource.google/go/go/+/refs/tags/go1.17:src/net/rpc/server.go;drc=b83d073e9eb4cbd0cd5ca530f576668c49f6d0f1;l=353-356.
	//
	// This is probably fine for IO errors like the connection being
	// closed. But if it's the case that we tried encoding to json
	// something that can't be encoded, ns_server will keep waiting for a
	// response. In addition, diagnosing what caused the encoding error is
	// quite challenging in these cases. So we just panic on any json
	// encoding errors to catch these cases as early as possible.
	//
	// See MB-47600 for more details.
	if c.isEncodingError(err) {
		panic(fmt.Errorf("Failed to encode revrpc response: %s\n"+
			"Response:\n%v",
			err.Error(), x))
	}

	return err
}

func (c *jsonServerCodec) isEncodingError(err error) bool {
	switch err.(type) {
	case *json.UnsupportedTypeError:
		return true
	case *json.UnsupportedValueError:
		return true
	case *json.MarshalerError:
		return true
	default:
		return false
	}
}

type RevrpcSvc struct {
	service *Service
}

type URLChange struct {
	NewURL string `json:"newURL"`
}

type URLChangeResult struct {
	IsSucc      bool   `json:"isSucc"`
	Description string `json:"description"`
}

func (s *RevrpcSvc) UpdateURL(urlChange URLChange, res *URLChangeResult) error {
	rv := MustService(urlChange.NewURL)
	req, _ := http.NewRequest("RPCCONNECT", rv.url.String()+"/test", nil)
	req.SetBasicAuth(rv.user, rv.pwd)
	req.Header.Set("User-Agent", userAgent)
	resp, err := http.DefaultClient.Do(req)
	if err != nil {
		*res = URLChangeResult{IsSucc: false, Description: err.Error()}
		return nil
	}

	defer resp.Body.Close()

	if resp.StatusCode != 200 {
		err = fmt.Errorf("test RPCCONNECT failed: need 200 status!. Got %v", *resp)
		print(err)
		*res = URLChangeResult{IsSucc: false, Description: err.Error()}
		return nil
	}

	s.service.url = rv.url
	s.service.user = rv.user
	s.service.pwd = rv.pwd
	*res = URLChangeResult{IsSucc: true, Description: ""}
	return nil
}

// Run method connects to ns_server, sets up json rpc instance and
// handles rpc requests loop until connection is alive. Returned error
// is always non-nil. In case connection was closed by ns_server
// io.EOF is returned.
func (s *Service) Run(setupBody ServiceSetupCallback) error {
	if !atomic.CompareAndSwapInt32(&s.running, 0, 1) {
		return ErrAlreadyRunning
	}
	defer func() {
		atomic.StoreInt32(&s.running, 0)
	}()

	s.l.Lock()
	if s.stopped {
		s.l.Unlock()
		return io.EOF
	}
	s.l.Unlock()

	conn, err := net.Dial("tcp", s.url.Host)
	if err != nil {
		return err
	}
	defer conn.Close()

	conn.(*net.TCPConn).SetNoDelay(true)

	req, _ := http.NewRequest("RPCCONNECT", s.url.String(), nil)
	req.SetBasicAuth(s.user, s.pwd)
	req.Header.Set("User-Agent", userAgent)
	err = req.Write(conn)
	if err != nil {
		return err
	}
	connr := bufio.NewReader(conn)
	rwc := &minirwc{Conn: conn, bufreader: connr}
	resp, err := http.ReadResponse(connr, req)
	if err != nil {
		return err
	}
	if resp.StatusCode != 200 {
<<<<<<< HEAD
		if resp.StatusCode == 401 {
			return ErrRevRpcUnauthorized
		}
		return fmt.Errorf("Need 200 status!. Got %v", *resp)
=======
		var message = ""
		if resp.StatusCode == 400 {
			body, err := ioutil.ReadAll(resp.Body)
			if err == nil {
				message = string(body)
			}
			resp.Body.Close()
		}
		return &HttpError{StatusCode: resp.StatusCode, Message: message}
>>>>>>> 465dda8a
	}

	rpcServer := rpc.NewServer()
	err = setupBody(rpcServer)
	rpcServer.RegisterName("revrpc", &RevrpcSvc{service: s})
	if err != nil {
		return err
	}

	codec := newJsonServerCodec(rwc)

	s.l.Lock()
	if s.stopped {
		codec.Close()
		s.l.Unlock()
		return io.EOF
	}
	s.codec = codec
	s.l.Unlock()

	rpcServer.ServeCodec(codec)

	return io.EOF
}

func (s *Service) Disconnect() error {
	s.l.Lock()
	defer s.l.Unlock()
	if s.codec == nil {
		s.stopped = true
		return nil
	}
	err := s.codec.Close()
	if err != nil {
		return err
	}
	s.codec = nil
	s.stopped = true
	return nil
}

// ErrorPolicyFn function is used to make error handling decision in
// BabysitService. Function returns nil to "eat" error and case
// BabysitService to restart Service. Otherwise, returned error
// provides return value for BabysitService invocation.
type ErrorPolicyFn func(err error) error

// BabysitErrorPolicy represents error handling policy.
type BabysitErrorPolicy interface {
	// New method is expected to initialize and return
	// ErrorPolicyFn instance. That instance will be used by
	// BabysitService invocation until ErrorPolicyFn returns
	// non-nil error.
	New() ErrorPolicyFn
}

// DefaultErrorPolicy is default configurable implementation of
// BabysitErrorPolicy.
type DefaultErrorPolicy struct {
	// RestartsToExit determines how many restarts this error
	// policy will do before giving up. Negative value means
	// restart infinitely.
	RestartsToExit int
	// SleepBetweenRestarts specifies duration to sleep between
	// restarts.
	SleepBetweenRestarts time.Duration
	// LogPrint function, if non-nil, is used by
	// DefaultErrorPolicy to log it's events & decisions.
	// log.Print function is one suitable implementation.
	LogPrint     func(args ...interface{})
	restartsLeft int
}

// DefaultBabysitErrorPolicy is BabysitErrorPolicy instance that is
// used by default. It's initial value is "suitably configured"
// DefaultErrorPolicy instance.
var DefaultBabysitErrorPolicy BabysitErrorPolicy = DefaultErrorPolicy{
	RestartsToExit:       -1,
	SleepBetweenRestarts: time.Second,
	LogPrint:             log.Print,
}

func (p *DefaultErrorPolicy) try(err error) error {
	if err == ErrRevRpcUnauthorized {
		return err
	}
	if p.RestartsToExit >= 0 {
		p.restartsLeft--
		if p.restartsLeft <= 0 {
			if err == nil {
				err = errors.New("Retries exceeded")
			}
			p.LogPrint("Will not retry on error: ", err)
			return err
		}
	}

	p.LogPrint(fmt.Sprintf("revrpc: Got error (%s) and will retry in %s", err, p.SleepBetweenRestarts))
	time.Sleep(p.SleepBetweenRestarts)

	return nil
}

// New method of DefaultErrorPolicy implements New method of
// BabysitErrorPolicy interface. It returns ErrorPolicyFn that will
// allow configured number of restarts and will sleep configured
// duration between restarts.
func (p DefaultErrorPolicy) New() ErrorPolicyFn {
	// NOTE: that p is _copy_ of policy instance
	p.restartsLeft = p.RestartsToExit
	return (&p).try
}

// FnBabysitErrorPolicy type adapts ErrorPolicyFn to
// BabysitErrorPolicy interface.
type FnBabysitErrorPolicy ErrorPolicyFn

// New method simply returns "this" function.
func (p FnBabysitErrorPolicy) New() ErrorPolicyFn {
	return ErrorPolicyFn(p)
}

// NoRestartsBabysitErrorPolicy is error policy that always forbids restarts.
var NoRestartsBabysitErrorPolicy BabysitErrorPolicy = FnBabysitErrorPolicy(func(err error) error { return err })

// BabysitService function runs given service instance, restarting it
// as needed if allowed by given BabysitErrorPolicy. nil
// can be passed to errorPolicy argument, in which case value of
// DefaultBabysitErrorPolicy is used.
func BabysitService(setupBody ServiceSetupCallback, svc *Service, errorPolicy BabysitErrorPolicy) error {
	if errorPolicy == nil {
		errorPolicy = DefaultBabysitErrorPolicy
	}
	errorFn := errorPolicy.New()
	for {
		err := errorFn(svc.Run(setupBody))
		if err != nil {
			return err
		}
	}
}

func doGetServiceFromEnv(serviceName string) (*Service, error) {
	rurl := os.Getenv("CBAUTH_REVRPC_URL")
	if rurl == "" {
		return nil, fmt.Errorf("cbauth environment variable " +
			"CBAUTH_REVRPC_URL is not set")
	}

	u, err := url.Parse(rurl)
	if err != nil {
		return nil, fmt.Errorf("cbauth environment variable "+
			"CBAUTH_REVRPC_URL is malformed. "+
			"Parsing it failed with: %s", err)
	}

	u.Path = u.Path + "-" + serviceName
	surl := u.String()

	// parsing url cannot fail due to way it was constructed.
	return MustService(surl), nil
}

var defaultsGot = make(map[string]bool)
var defaultsGotL sync.Mutex

// GetDefaultServiceFromEnv returns Service instance that connects to
// ns_server according to CBAUTH_REVRPC_URL environment variable. Trying to
// obtain same service twice will return error. I.e. you're supposed to get
// your Service instance once and only once and hold it forever.
func GetDefaultServiceFromEnv(serviceName string) (*Service, error) {
	defaultsGotL.Lock()
	defer defaultsGotL.Unlock()
	if defaultsGot[serviceName] {
		return nil, fmt.Errorf("Service `%s' was already obtained (and presumably started)", serviceName)
	}
	svc, err := doGetServiceFromEnv(serviceName)
	if err == nil {
		defaultsGot[serviceName] = true
	}
	return svc, err
}<|MERGE_RESOLUTION|>--- conflicted
+++ resolved
@@ -195,7 +195,9 @@
 	defer resp.Body.Close()
 
 	if resp.StatusCode != 200 {
-		err = fmt.Errorf("test RPCCONNECT failed: need 200 status!. Got %v", *resp)
+		err = fmt.Errorf(
+			"test RPCCONNECT failed: need 200 status!. Got %v",
+			resp.StatusCode)
 		print(err)
 		*res = URLChangeResult{IsSucc: false, Description: err.Error()}
 		return nil
@@ -249,12 +251,9 @@
 		return err
 	}
 	if resp.StatusCode != 200 {
-<<<<<<< HEAD
 		if resp.StatusCode == 401 {
 			return ErrRevRpcUnauthorized
 		}
-		return fmt.Errorf("Need 200 status!. Got %v", *resp)
-=======
 		var message = ""
 		if resp.StatusCode == 400 {
 			body, err := ioutil.ReadAll(resp.Body)
@@ -264,7 +263,6 @@
 			resp.Body.Close()
 		}
 		return &HttpError{StatusCode: resp.StatusCode, Message: message}
->>>>>>> 465dda8a
 	}
 
 	rpcServer := rpc.NewServer()
